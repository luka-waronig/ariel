--- conflicted
+++ resolved
@@ -1,69 +1,47 @@
 [project]
 name = "ariel"
 version = "0.0.0"
-description = "ARIEL"
+description = "Ariel"
 readme = "README.md"
-requires-python = ">=3.12"
+requires-python = ">=3.9"
 license = { text = "GPL-3.0" }
 authors = [{ name = "jmdm", email = "jmdm.880@gmail.com" }]
 classifiers = ["Development Status :: 2 - Pre-Alpha"]
 
 dependencies = [
-<<<<<<< HEAD
-    "click>=8.0.1",
-    "cmaes>=0.12.0",
-    "ipykernel>=6.30.1",
-    "ipywidgets>=8.1.7",
-    "jupyter>=1.1.1",
-    "jupyter-sphinx>=0.5.3",
-    "matplotlib>=3.9.4",
-    "mujoco>=3.3.5",
-    "myst-nb>=1.3.0",
-    "myst-parser>=3.0.1",
-    "nbconvert>=7.16.6",
-    "nbsphinx>=0.9.7",
-    "networkx>=3.2.1",
-    "nevergrad>=1.0.12",
-    "nicegui>=2.23.3",
-    "noise>=1.2.2",
-    "nox",
-    "numpy>=2.0.2",
-    "numpy-quaternion>=2023.0.3",
-    "numpydoc>=1.9.0",
-    "opencv-python>=4.11.0.86",
-    "pandoc>=2.4",
-    "pillow>=11.3.0",
-    "pydantic>=2.11.7",
-    "pydantic-settings>=2.10.1",
-    "rich>=14.1.0",
-    "shibuya>=2025.8.16",
-    "sphinx-autoapi>=3.6.0",
-    "sphinx-click>=6.0.0",
-    "sphinx-copybutton>=0.5.2",
-    "sphinx-design>=0.6.1",
-    "sqlalchemy>=2.0.43",
-    "sqlmodel>=0.0.24",
-    "tqdm>=4.67.1",
-=======
+  "click>=8.0.1",
+  "cmaes>=0.12.0",
+  "ipykernel>=6.30.1",
+  "ipywidgets>=8.1.7",
+  "jupyter>=1.1.1",
+  "jupyter-sphinx>=0.5.3",
   "matplotlib>=3.9.4",
-  "mujoco>=3.3.6",
-  "mypy>=1.18.2",
+  "mujoco>=3.3.5",
+  "myst-nb>=1.3.0",
+  "myst-parser>=3.0.1",
+  "nbconvert>=7.16.6",
+  "nbsphinx>=0.9.7",
   "networkx>=3.2.1",
   "nevergrad>=1.0.12",
-  "nicegui>=2.24.1",
+  "nicegui>=2.23.3",
   "noise>=1.2.2",
+  "nox",
   "numpy>=2.0.2",
   "numpy-quaternion>=2023.0.3",
+  "numpydoc>=1.9.0",
   "opencv-python>=4.11.0.86",
+  "pandoc>=2.4",
   "pillow>=11.3.0",
-  "pydantic>=2.11.9",
+  "pydantic>=2.11.7",
   "pydantic-settings>=2.10.1",
   "rich>=14.1.0",
-  "ruff>=0.13.1",
+  "shibuya>=2025.8.16",
+  "sphinx-autoapi>=3.6.0",
+  "sphinx-click>=6.0.0",
+  "sphinx-copybutton>=0.5.2",
+  "sphinx-design>=0.6.1",
   "sqlalchemy>=2.0.43",
-  "sqlmodel>=0.0.25",
-  "torch>=2.8.0",
->>>>>>> 1c9c07f6
+  "sqlmodel>=0.0.24",
 ]
 
 
@@ -74,42 +52,24 @@
 Changelog = "https://github.com/ci-group/ariel/releases"
 
 [dependency-groups]
-<<<<<<< HEAD
 dev = [
-    "coverage[toml] >= 6.2",
-    "pre-commit >=2.16.0",
-    "pre-commit-hooks >=4.6.0",
-    "pytest >=6.2.5",
-    "pygments >=2.10.0",
+  "coverage[toml] >= 6.2",
+  "pre-commit >=2.16.0",
+  "pre-commit-hooks >=4.6.0",
+  "pytest >=6.2.5",
+  "pygments >=2.10.0",
 ]
 lint = ["ruff >=0.5.5", "pydoclint >=0.5.0"]
 docs = [
-    "myst-parser == 3.0.1",
-    "shibuya>=2025.8.16",
-    "sphinx >= 4.3.2",
-    "sphinx-autobuild >=2021.3.14",
-    "sphinx-click >=3.0.2",
-=======
-dev = ["opencv-stubs>=0.1.0", "types-networkx>=3.5.0.20250918"]
-docs = [
-  "jupyter-sphinx>=0.5.3",
-  "linkify-it-py>=2.0.3",
-  "myst-parser>=3.0.1",
-  "nbsphinx>=0.9.7",
-  "nox>=2025.5.1",
-  "numpydoc>=1.9.0",
-  "pandoc>=2.4",
-  "pypandoc>=1.15",
+  "myst-parser == 3.0.1",
   "shibuya>=2025.8.16",
-  "sphinx-autoapi>=3.6.0",
-  "sphinx-autobuild>=2024.10.3",
-  "sphinx-autodoc-typehints>=3.0.1",
-  "sphinx-autodoc2>=0.5.0",
-  "sphinx-click>=6.0.0",
-  "sphinx-copybutton>=0.5.2",
-  "sphinx-design>=0.6.1",
->>>>>>> 1c9c07f6
+  "sphinx >= 4.3.2",
+  "sphinx-autobuild >=2021.3.14",
+  "sphinx-click >=3.0.2",
 ]
+mypy = ["mypy >=0.930"]
+typeguard = ["typeguard >=2.13.3"]
+xdoctest = ["xdoctest[colors] >=0.15.10"]
 
 [tool.setuptools.packages.find]
 where = ["src"]
@@ -140,7 +100,6 @@
 fail_under = 100
 exclude_lines = ["pragma: no cover", "if TYPE_CHECKING:"]
 
-<<<<<<< HEAD
 [tool.mypy]
 strict = true
 warn_unreachable = true
@@ -153,34 +112,34 @@
 
 [tool.ruff.lint]
 select = [
-    "B",   # flake8-bugbear
-    "C90", # mccabe
-    "D",   # pydocstyle
-    "E",   # pycodestyle
-    "F",   # pyflakes
-    "I",   # isort
-    "N",   # pep8-naming
-    "RUF", # Ruff-specific rules
-    "S",   # flake8-bandit
-    "UP",  # pyupgrade
-    "W",   # pycodestyle
+  "B",   # flake8-bugbear
+  "C90", # mccabe
+  "D",   # pydocstyle
+  "E",   # pycodestyle
+  "F",   # pyflakes
+  "I",   # isort
+  "N",   # pep8-naming
+  "RUF", # Ruff-specific rules
+  "S",   # flake8-bandit
+  "UP",  # pyupgrade
+  "W",   # pycodestyle
 ]
 ignore = [
-    "COM812",
-    "COM819",
-    "D107",   # undocumented-public-init conflicts with DOC301
-    "D206",
-    "D300",
-    "E111",
-    "E114",
-    "E117",
-    "ISC001",
-    "ISC002",
-    "Q000",
-    "Q001",
-    "Q002",
-    "Q003",
-    "W191",
+  "COM812",
+  "COM819",
+  "D107",   # undocumented-public-init conflicts with DOC301
+  "D206",
+  "D300",
+  "E111",
+  "E114",
+  "E117",
+  "ISC001",
+  "ISC002",
+  "Q000",
+  "Q001",
+  "Q002",
+  "Q003",
+  "W191",
 ]
 
 [tool.ruff.lint.per-file-ignores]
@@ -191,8 +150,6 @@
 [tool.ruff.lint.pydocstyle]
 convention = "numpy"
 
-=======
->>>>>>> 1c9c07f6
 [tool.pydoclint]
 style = 'numpy'
 exclude = '\.git|\.nox|noxfile.py'
